package gortsplib

import (
	"errors"
	"fmt"
	"net"
	"sync"
	"sync/atomic"
	"time"

	"github.com/aler9/gortsplib/pkg/multibuffer"
	"github.com/aler9/gortsplib/pkg/ringbuffer"
	. "github.com/logrusorgru/aurora"
	log "github.com/sirupsen/logrus"
)

const (
	serverConnUDPListenerKernelReadBufferSize = 0x80000 // same as gstreamer's rtspsrc
)

type bufAddrPair struct {
	buf  []byte
	addr *net.UDPAddr
}

type clientData struct {
	ss           *ServerSession
	trackID      int
	isPublishing bool
	streamType   StreamType
	isMapped     bool
}

type clientAddr struct {
	ip   [net.IPv6len]byte // use a fixed-size array to enable the equality operator
	port int
}

func (s *serverUDPListener) LogInfo(msg ...interface{}) {
	myAddr := s.pc.LocalAddr()
	log.Info(Magenta(myAddr), " ", fmt.Sprint(msg...))
}

func (p *clientAddr) fill(ip net.IP, port int) {
	p.port = port

	if len(ip) == net.IPv4len {
		copy(p.ip[0:], []byte{0, 0, 0, 0, 0, 0, 0, 0, 0, 0, 0xff, 0xff}) // v4InV6Prefix
		copy(p.ip[12:], ip)
	} else {
		copy(p.ip[:], ip)
	}
}

func (s *serverUDPListener) printClientList(title string, highlight clientAddr) {
	mylog := fmt.Sprintln(Cyan("LIST "), title, ":")
	var pubStr string
	var addrStr string
	for address, client := range s.clients {
		mapStr := " "
		if client.isMapped {
			mapStr = "M"
		}
		if client.isPublishing {
			pubStr = Red("P").String()
		} else {
			pubStr = Green("C").String()
		}
		if address == highlight {
			addrStr = Yellow(fmt.Sprint(address.ip[(len(address.ip)-4):], address.port)).String()
		} else {
			addrStr = fmt.Sprint(address.ip[(len(address.ip)-4):], address.port)
		}
		mylog = mylog + fmt.Sprintln("    ", pubStr, Blue(mapStr), addrStr)
	}
	s.LogInfo(mylog)
}

func (s *serverUDPListener) printMappingInfo(address clientAddr, client *clientData, incoming *net.UDPAddr) {
	var oldPort int
	var pubStr string
	if client.isPublishing {
		pubStr = "P"
	} else {
		pubStr = "C"
	}
	if client.streamType == StreamTypeRTP {
		oldPort = client.sc.setuppedTracks[client.trackID].udpRTPPort
	} else {
		oldPort = client.sc.setuppedTracks[client.trackID].udpRTCPPort
	}
	s.LogInfo(Yellow("MAP:"), pubStr, client.streamType,
		address.ip[(len(address.ip)-4):], oldPort, "->", incoming.IP, incoming.Port)
}

func (s *serverUDPListener) updatePorts(isPublisher bool, streamType StreamType, addr *net.UDPAddr) (*clientData, error) {
	var clientData *clientData
	for address, client := range s.clients {
		if client.isPublishing == isPublisher && client.streamType == streamType {
			if isPublisher == false && client.isMapped == true {
				continue
			}
			s.printMappingInfo(address, client, addr)
			var track ServerConnSetuppedTrack
			if streamType == StreamTypeRTP {
				track.udpRTPPort = addr.Port
				track.udpRTCPPort = client.sc.setuppedTracks[client.trackID].udpRTCPPort
			} else {
				track.udpRTPPort = client.sc.setuppedTracks[client.trackID].udpRTPPort
				track.udpRTCPPort = addr.Port
			}
			client.sc.setuppedTracks[client.trackID] = track
			clientData = client
			delete(s.clients, address)
			var clientAddr clientAddr
			clientAddr.fill(addr.IP, addr.Port)
			s.clients[clientAddr] = clientData
			client.isMapped = true
			s.printClientList(fmt.Sprintf("%s", Yellow("map")), clientAddr)
			return clientData, nil
		}
	}
	log.Errorln("Not found in address table", addr)
	return nil, errors.New("Not found in address table")
}

func (s *serverUDPListener) handleNat(n int, addr *net.UDPAddr, buf []byte) (*clientData, error) {
	var clientData *clientData
	var err error = nil
	log.Debugln("Unknown frame", addr.IP, addr.Port, n, buf[:8], s.streamType)
	if buf[1] == 200 {
		clientData, err = s.updatePorts(true, s.streamType, addr)
	} else if buf[1] == 201 {
		clientData, err = s.updatePorts(false, s.streamType, addr)
	} else if buf[1] == 0 {
		clientData, err = s.updatePorts(false, s.streamType, addr)
	} else if buf[1] == 224 {
		clientData, err = s.updatePorts(true, s.streamType, addr)
	} else {
		log.Error(Red("Unknown type of frame, dropping connection"))
		return nil, errors.New("Not found in matching")
	}
	return clientData, err
}

type serverUDPListener struct {
	s            *Server
	pc           *net.UDPConn
	streamType   StreamType
	writeTimeout time.Duration
	readBuf      *multibuffer.MultiBuffer
	clientsMutex sync.RWMutex
	clients      map[clientAddr]*clientData
	ringBuffer   *ringbuffer.RingBuffer

	// out
	done chan struct{}
}

func newServerUDPListener(
	s *Server,
	address string,
	streamType StreamType) (*serverUDPListener, error) {

	tmp, err := net.ListenPacket("udp", address)
	if err != nil {
		return nil, err
	}
	pc := tmp.(*net.UDPConn)

	err = pc.SetReadBuffer(serverConnUDPListenerKernelReadBufferSize)
	if err != nil {
		return nil, err
	}

	u := &serverUDPListener{
		s:       s,
		pc:      pc,
		clients: make(map[clientAddr]*clientData),
		done:    make(chan struct{}),
	}

	u.streamType = streamType
	u.writeTimeout = s.WriteTimeout
	u.readBuf = multibuffer.New(uint64(s.ReadBufferCount), uint64(s.ReadBufferSize))
	u.ringBuffer = ringbuffer.New(uint64(s.ReadBufferCount))

	go u.run()

	return u, nil
}

func (u *serverUDPListener) close() {
	u.pc.Close()
	u.ringBuffer.Close()
	<-u.done
}

func (u *serverUDPListener) run() {
	defer close(u.done)

	var wg sync.WaitGroup

	wg.Add(1)
	go func() {
		defer wg.Done()

		for {
			buf := u.readBuf.Next()
			n, addr, err := u.pc.ReadFromUDP(buf)
			if err != nil {
				break
			}

			func() {
				u.clientsMutex.RLock()
				defer u.clientsMutex.RUnlock()

				var clientAddr clientAddr
				clientAddr.fill(addr.IP, addr.Port)
				clientData, ok := u.clients[clientAddr]
				if !ok {
					clientData, err = s.handleNat(n, addr, buf)
					if err != nil {
						return
					}
				}

				now := time.Now()
				if clientData.isPublishing {
<<<<<<< HEAD
					atomic.StoreInt64(clientData.sc.announcedTracks[clientData.trackID].udpLastFrameTime, now.Unix())
					clientData.sc.announcedTracks[clientData.trackID].rtcpReceiver.ProcessFrame(now, s.streamType, buf[:n])
				}

				clientData.sc.readHandlers.OnFrame(clientData.trackID, s.streamType, buf[:n], now)
=======
					now := time.Now()
					atomic.StoreInt64(clientData.ss.udpLastFrameTime, now.Unix())
					clientData.ss.announcedTracks[clientData.trackID].rtcpReceiver.ProcessFrame(now, u.streamType, buf[:n])
				}

				if h, ok := u.s.Handler.(ServerHandlerOnFrame); ok {
					h.OnFrame(&ServerHandlerOnFrameCtx{
						Session:    clientData.ss,
						TrackID:    clientData.trackID,
						StreamType: u.streamType,
						Payload:    buf[:n],
					})
				}
>>>>>>> 178fe919
			}()
		}
	}()

	wg.Add(1)
	go func() {
		defer wg.Done()

		for {
			tmp, ok := u.ringBuffer.Pull()
			if !ok {
				return
			}
			pair := tmp.(bufAddrPair)

			u.pc.SetWriteDeadline(time.Now().Add(u.writeTimeout))
			u.pc.WriteTo(pair.buf, pair.addr)
		}
	}()

	wg.Wait()
}

func (u *serverUDPListener) port() int {
	return u.pc.LocalAddr().(*net.UDPAddr).Port
}

func (u *serverUDPListener) write(buf []byte, addr *net.UDPAddr) {
	u.ringBuffer.Push(bufAddrPair{buf, addr})
}

func (u *serverUDPListener) addClient(ip net.IP, port int, ss *ServerSession, trackID int, isPublishing bool) {
	u.clientsMutex.Lock()
	defer u.clientsMutex.Unlock()

	var addr clientAddr
	addr.fill(ip, port)

	u.clients[addr] = &clientData{
		ss:           ss,
		trackID:      trackID,
		isPublishing: isPublishing,
		streamType:   s.streamType,
		isMapped:     false,
	}
	s.printClientList(fmt.Sprintf("%s", Green("add")), addr)
}

func (u *serverUDPListener) removeClient(ss *ServerSession) {
	u.clientsMutex.Lock()
	defer u.clientsMutex.Unlock()

<<<<<<< HEAD
	s.printClientList(fmt.Sprintf("%s", Red("remove")), addr)
	clientData, ok := s.clients[addr]
	if ok {
		if clientData.isPublishing {
			for client := range s.clients {
				delete(s.clients, client)
			}

		} else {
			delete(s.clients, addr)
=======
	for addr, data := range u.clients {
		if data.ss == ss {
			delete(u.clients, addr)
>>>>>>> 178fe919
		}
	}
}<|MERGE_RESOLUTION|>--- conflicted
+++ resolved
@@ -228,16 +228,8 @@
 
 				now := time.Now()
 				if clientData.isPublishing {
-<<<<<<< HEAD
 					atomic.StoreInt64(clientData.sc.announcedTracks[clientData.trackID].udpLastFrameTime, now.Unix())
 					clientData.sc.announcedTracks[clientData.trackID].rtcpReceiver.ProcessFrame(now, s.streamType, buf[:n])
-				}
-
-				clientData.sc.readHandlers.OnFrame(clientData.trackID, s.streamType, buf[:n], now)
-=======
-					now := time.Now()
-					atomic.StoreInt64(clientData.ss.udpLastFrameTime, now.Unix())
-					clientData.ss.announcedTracks[clientData.trackID].rtcpReceiver.ProcessFrame(now, u.streamType, buf[:n])
 				}
 
 				if h, ok := u.s.Handler.(ServerHandlerOnFrame); ok {
@@ -248,7 +240,6 @@
 						Payload:    buf[:n],
 					})
 				}
->>>>>>> 178fe919
 			}()
 		}
 	}()
@@ -258,65 +249,48 @@
 		defer wg.Done()
 
 		for {
-			tmp, ok := u.ringBuffer.Pull()
+			tmp, ok := s.ringBuffer.Pull()
 			if !ok {
 				return
 			}
 			pair := tmp.(bufAddrPair)
 
-			u.pc.SetWriteDeadline(time.Now().Add(u.writeTimeout))
-			u.pc.WriteTo(pair.buf, pair.addr)
+			s.pc.SetWriteDeadline(time.Now().Add(s.writeTimeout))
+			s.pc.WriteTo(pair.buf, pair.addr)
 		}
 	}()
 
 	wg.Wait()
 }
 
-func (u *serverUDPListener) port() int {
-	return u.pc.LocalAddr().(*net.UDPAddr).Port
-}
-
-func (u *serverUDPListener) write(buf []byte, addr *net.UDPAddr) {
-	u.ringBuffer.Push(bufAddrPair{buf, addr})
-}
-
-func (u *serverUDPListener) addClient(ip net.IP, port int, ss *ServerSession, trackID int, isPublishing bool) {
-	u.clientsMutex.Lock()
-	defer u.clientsMutex.Unlock()
+func (s *serverUDPListener) port() int {
+	return s.pc.LocalAddr().(*net.UDPAddr).Port
+}
+
+func (s *serverUDPListener) write(buf []byte, addr *net.UDPAddr) {
+	s.ringBuffer.Push(bufAddrPair{buf, addr})
+}
+
+func (s *serverUDPListener) addClient(ip net.IP, port int, sc *ServerConn, trackID int, isPublishing bool) {
+	s.clientsMutex.Lock()
+	defer s.clientsMutex.Unlock()
 
 	var addr clientAddr
 	addr.fill(ip, port)
 
-	u.clients[addr] = &clientData{
-		ss:           ss,
+	s.clients[addr] = &clientData{
+		sc:           sc,
 		trackID:      trackID,
 		isPublishing: isPublishing,
-		streamType:   s.streamType,
-		isMapped:     false,
-	}
-	s.printClientList(fmt.Sprintf("%s", Green("add")), addr)
-}
-
-func (u *serverUDPListener) removeClient(ss *ServerSession) {
-	u.clientsMutex.Lock()
-	defer u.clientsMutex.Unlock()
-
-<<<<<<< HEAD
-	s.printClientList(fmt.Sprintf("%s", Red("remove")), addr)
-	clientData, ok := s.clients[addr]
-	if ok {
-		if clientData.isPublishing {
-			for client := range s.clients {
-				delete(s.clients, client)
-			}
-
-		} else {
-			delete(s.clients, addr)
-=======
-	for addr, data := range u.clients {
-		if data.ss == ss {
-			delete(u.clients, addr)
->>>>>>> 178fe919
-		}
-	}
+	}
+}
+
+func (s *serverUDPListener) removeClient(ip net.IP, port int) {
+	s.clientsMutex.Lock()
+	defer s.clientsMutex.Unlock()
+
+	var addr clientAddr
+	addr.fill(ip, port)
+
+	delete(s.clients, addr)
 }