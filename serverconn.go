package gortsplib

import (
	"bufio"
	"crypto/tls"
	"net"
	"strconv"
	"strings"
	"sync/atomic"
	"time"

	"github.com/aler9/gortsplib/pkg/base"
	"github.com/aler9/gortsplib/pkg/headers"
	"github.com/aler9/gortsplib/pkg/liberrors"
	"github.com/aler9/gortsplib/pkg/multibuffer"
	"github.com/aler9/gortsplib/pkg/ringbuffer"
	"github.com/aler9/gortsplib/pkg/rtcpreceiver"
)

const (
	serverConnReadBufferSize    = 4096
	serverConnWriteBufferSize   = 4096
	serverConnCheckStreamPeriod = 5 * time.Second
)

func stringsReverseIndex(s, substr string) int {
	for i := len(s) - 1 - len(substr); i >= 0; i-- {
		if s[i:i+len(substr)] == substr {
			return i
		}
	}
	return -1
}

func setupGetTrackIDPathQuery(url *base.URL,
	thMode *headers.TransportMode,
	announcedTracks []ServerConnAnnouncedTrack,
	setupPath *string, setupQuery *string) (int, string, string, error) {

	pathAndQuery, ok := url.RTSPPathAndQuery()
	if !ok {
		return 0, "", "", liberrors.ErrServerNoPath{}
	}

	if thMode == nil || *thMode == headers.TransportModePlay {
		i := stringsReverseIndex(pathAndQuery, "/trackID=")

		// URL doesn't contain trackID - it's track zero
		if i < 0 {
			if !strings.HasSuffix(pathAndQuery, "/") {
				return 0, "", "", fmt.Errorf("path must end with a slash (%v)", pathAndQuery)
			}
			pathAndQuery = pathAndQuery[:len(pathAndQuery)-1]

			path, query := base.PathSplitQuery(pathAndQuery)

			// we assume it's track 0
			return 0, path, query, nil
		}

		tmp, err := strconv.ParseInt(pathAndQuery[i+len("/trackID="):], 10, 64)
		if err != nil || tmp < 0 {
			return 0, "", "", fmt.Errorf("unable to parse track ID (%v)", pathAndQuery)
		}
		trackID := int(tmp)
		pathAndQuery = pathAndQuery[:i]

		path, query := base.PathSplitQuery(pathAndQuery)

		if setupPath != nil && (path != *setupPath || query != *setupQuery) {
			return 0, "", "", fmt.Errorf("can't setup tracks with different paths")
		}

		return trackID, path, query, nil
	}

	for trackID, track := range announcedTracks {
		u, _ := track.track.URL()
		if u.String() == url.String() {
			return trackID, *setupPath, *setupQuery, nil
		}
	}

	return 0, "", "", fmt.Errorf("invalid track path (%s)", pathAndQuery)
}

// ServerConnState is the state of the connection.
type ServerConnState int

// standard states.
const (
	ServerConnStateInitial ServerConnState = iota
	ServerConnStatePrePlay
	ServerConnStatePlay
	ServerConnStatePreRecord
	ServerConnStateRecord
)

// String implements fmt.Stringer.
func (s ServerConnState) String() string {
	switch s {
	case ServerConnStateInitial:
		return "initial"
	case ServerConnStatePrePlay:
		return "prePlay"
	case ServerConnStatePlay:
		return "play"
	case ServerConnStatePreRecord:
		return "preRecord"
	case ServerConnStateRecord:
		return "record"
	}
	return "unknown"
}

// ServerConnSetuppedTrack is a setupped track of a ServerConn.
type ServerConnSetuppedTrack struct {
	udpRTPPort  int
	udpRTCPPort int
}

// ServerConnAnnouncedTrack is an announced track of a ServerConn.
type ServerConnAnnouncedTrack struct {
	track            *Track
	rtcpReceiver     *rtcpreceiver.RTCPReceiver
	udpLastFrameTime *int64
}

// ServerConnOptionsCtx is the context of a OPTIONS request.
type ServerConnOptionsCtx struct {
	Req   *base.Request
	Path  string
	Query string
}

// ServerConnDescribeCtx is the context of a DESCRIBE request.
type ServerConnDescribeCtx struct {
	Req   *base.Request
	Path  string
	Query string
}

// ServerConnAnnounceCtx is the context of a ANNOUNCE request.
type ServerConnAnnounceCtx struct {
	Req    *base.Request
	Path   string
	Query  string
	Tracks Tracks
}

// ServerConnSetupCtx is the context of a OPTIONS request.
type ServerConnSetupCtx struct {
	Req       *base.Request
	Path      string
	Query     string
	TrackID   int
	Transport *headers.Transport
}

// ServerConnPlayCtx is the context of a PLAY request.
type ServerConnPlayCtx struct {
	Req   *base.Request
	Path  string
	Query string
}

// ServerConnRecordCtx is the context of a RECORD request.
type ServerConnRecordCtx struct {
	Req   *base.Request
	Path  string
	Query string
}

// ServerConnPauseCtx is the context of a PAUSE request.
type ServerConnPauseCtx struct {
	Req   *base.Request
	Path  string
	Query string
}

// ServerConnGetParameterCtx is the context of a GET_PARAMETER request.
type ServerConnGetParameterCtx struct {
	Req   *base.Request
	Path  string
	Query string
}

// ServerConnSetParameterCtx is the context of a SET_PARAMETER request.
type ServerConnSetParameterCtx struct {
	Req   *base.Request
	Path  string
	Query string
}

// ServerConnTeardownCtx is the context of a TEARDOWN request.
type ServerConnTeardownCtx struct {
	Req   *base.Request
	Path  string
	Query string
}

// ServerConnReadHandlers allows to set the handlers required by ServerConn.Read.
// all fields are optional.
type ServerConnReadHandlers struct {
	// called after receiving any request.
	OnRequest func(req *base.Request)

	// called before sending any response.
	OnResponse func(res *base.Response)

	// called after receiving a OPTIONS request.
	// if nil, it is generated automatically.
	OnOptions func(ctx *ServerConnOptionsCtx) (*base.Response, error)

	// called after receiving a DESCRIBE request.
	// the 2nd return value is a SDP, that is inserted into the response.
	OnDescribe func(ctx *ServerConnDescribeCtx) (*base.Response, []byte, error)

	// called after receiving an ANNOUNCE request.
	OnAnnounce func(ctx *ServerConnAnnounceCtx) (*base.Response, error)

	// called after receiving a SETUP request.
	OnSetup func(ctx *ServerConnSetupCtx) (*base.Response, error)

	// called after receiving a PLAY request.
	OnPlay func(ctx *ServerConnPlayCtx) (*base.Response, error)

	// called after receiving a RECORD request.
	OnRecord func(ctx *ServerConnRecordCtx) (*base.Response, error)

	// called after receiving a PAUSE request.
	OnPause func(ctx *ServerConnPauseCtx) (*base.Response, error)

	// called after receiving a GET_PARAMETER request.
	// if nil, it is generated automatically.
	OnGetParameter func(ctx *ServerConnGetParameterCtx) (*base.Response, error)

	// called after receiving a SET_PARAMETER request.
	OnSetParameter func(ctx *ServerConnSetParameterCtx) (*base.Response, error)

	// called after receiving a TEARDOWN request.
	// if nil, it is generated automatically.
	OnTeardown func(ctx *ServerConnTeardownCtx) (*base.Response, error)

	// called after receiving a frame.
  OnFrame func(trackID int, streamType StreamType, payload []byte, stamp time.Time)
}

// ServerConn is a server-side RTSP connection.
type ServerConn struct {
	conf            ServerConf
	nconn           net.Conn
	udpRTPListener  *serverUDPListener
	udpRTCPListener *serverUDPListener
	br              *bufio.Reader
	bw              *bufio.Writer
	state           ServerConnState
	setuppedTracks  map[int]ServerConnSetuppedTrack
	setupProtocol   *StreamProtocol
	setupPath       *string
	setupQuery      *string

	// TCP stream protocol
	doEnableTCPFrame       bool
	tcpFrameEnabled        bool
	tcpFrameTimeout        bool
	tcpFrameBuffer         *multibuffer.MultiBuffer
	tcpFrameWriteBuffer    *ringbuffer.RingBuffer
	tcpBackgroundWriteDone chan struct{}

	// read
	readHandlers ServerConnReadHandlers

	// publish
	announcedTracks           []ServerConnAnnouncedTrack
	backgroundRecordTerminate chan struct{}
	backgroundRecordDone      chan struct{}
	udpTimeout                int32

	// in
	innerTerminate chan struct{}
	terminate      chan struct{}
}

func newServerConn(conf ServerConf,
	udpRTPListener *serverUDPListener,
	udpRTCPListener *serverUDPListener,
	nconn net.Conn) *ServerConn {
	conn := func() net.Conn {
		if conf.TLSConfig != nil {
			return tls.Server(nconn, conf.TLSConfig)
		}
		return nconn
	}()

<<<<<<< HEAD
	return &ServerConn{
		conf:            conf,
		udpRTPListener:  udpRTPListener,
		udpRTCPListener: udpRTCPListener,
		nconn:           nconn,
		br:              bufio.NewReaderSize(conn, serverConnReadBufferSize),
		bw:              bufio.NewWriterSize(conn, serverConnWriteBufferSize),
		// always instantiate to allow writing to it before Play()
		tcpFrameWriteBuffer:    ringbuffer.New(uint64(conf.ReadBufferCount)),
		tcpBackgroundWriteDone: make(chan struct{}),
		terminate:              make(chan struct{}),
=======
	sc := &ServerConn{
		s:              s,
		wg:             wg,
		nconn:          nconn,
		innerTerminate: make(chan struct{}, 1),
		terminate:      make(chan struct{}),
>>>>>>> d3361ffd
	}
}

// Close closes all the connection resources.
func (sc *ServerConn) Close() error {
	err := sc.nconn.Close()
	close(sc.terminate)
	return err
}

<<<<<<< HEAD
// State returns the state.
func (sc *ServerConn) State() ServerConnState {
	return sc.state
=======
// Close closes the ServerConn.
func (sc *ServerConn) Close() error {
	select {
	case sc.innerTerminate <- struct{}{}:
	default:
	}
	return nil
}

// NetConn returns the underlying net.Conn.
func (sc *ServerConn) NetConn() net.Conn {
	return sc.nconn
>>>>>>> d3361ffd
}

// StreamProtocol returns the stream protocol of the setupped tracks.
func (sc *ServerConn) StreamProtocol() *StreamProtocol {
	return sc.setupProtocol
}

// SetuppedTracks returns the setupped tracks.
func (sc *ServerConn) SetuppedTracks() map[int]ServerConnSetuppedTrack {
	return sc.setuppedTracks
}

// AnnouncedTracks returns the announced tracks.
func (sc *ServerConn) AnnouncedTracks() []ServerConnAnnouncedTrack {
	return sc.announcedTracks
}

func (sc *ServerConn) tcpBackgroundWrite() {
	defer close(sc.tcpBackgroundWriteDone)

	for {
		what, ok := sc.tcpFrameWriteBuffer.Pull()
		if !ok {
			return
		}

		switch w := what.(type) {
		case *base.InterleavedFrame:
			sc.nconn.SetWriteDeadline(time.Now().Add(sc.conf.WriteTimeout))
			w.Write(sc.bw)

		case *base.Response:
			sc.nconn.SetWriteDeadline(time.Now().Add(sc.conf.WriteTimeout))
			w.Write(sc.bw)
		}
	}
}

func (sc *ServerConn) checkState(allowed map[ServerConnState]struct{}) error {
	if _, ok := allowed[sc.state]; ok {
		return nil
	}

	allowedList := make([]fmt.Stringer, len(allowed))
	i := 0
	for a := range allowed {
		allowedList[i] = a
		i++
	}
	return liberrors.ErrServerWrongState{AllowedList: allowedList, State: sc.state}
}

// NetConn returns the underlying net.Conn.
func (sc *ServerConn) NetConn() net.Conn {
	return sc.nconn
}

func (sc *ServerConn) ip() net.IP {
	return sc.nconn.RemoteAddr().(*net.TCPAddr).IP
}

func (sc *ServerConn) zone() string {
	return sc.nconn.RemoteAddr().(*net.TCPAddr).Zone
}

func (sc *ServerConn) frameModeEnable() {
	switch sc.state {
	case ServerConnStatePlay:
		if *sc.setupProtocol == StreamProtocolTCP {
			sc.doEnableTCPFrame = true
		} else {
			// readers can send RTCP frames, they cannot sent RTP frames
			for trackID, track := range sc.setuppedTracks {
				sc.udpRTCPListener.addClient(sc.ip(), track.udpRTCPPort, sc, trackID, false)
			}
		}

<<<<<<< HEAD
	case ServerConnStateRecord:
		if *sc.setupProtocol == StreamProtocolTCP {
			sc.doEnableTCPFrame = true
			sc.tcpFrameTimeout = true

		} else {
			for trackID, track := range sc.setuppedTracks {
				sc.udpRTPListener.addClient(sc.ip(), track.udpRTPPort, sc, trackID, true)
				sc.udpRTCPListener.addClient(sc.ip(), track.udpRTCPPort, sc, trackID, true)

				// open the firewall by sending packets to the counterpart
				sc.WriteFrame(trackID, StreamTypeRTP,
					[]byte{0x80, 0x00, 0x00, 0x00, 0x00, 0x00, 0x00, 0x00, 0x00, 0x00, 0x00, 0x00})
				sc.WriteFrame(trackID, StreamTypeRTCP,
					[]byte{0x80, 0xc9, 0x00, 0x01, 0x00, 0x00, 0x00, 0x00})
			}
		}
=======
			sc.nconn.Close()

			sc.s.connClose <- sc
			<-sc.terminate
>>>>>>> d3361ffd

		sc.backgroundRecordTerminate = make(chan struct{})
		sc.backgroundRecordDone = make(chan struct{})
		go sc.backgroundRecord()
	}
}

<<<<<<< HEAD
func (sc *ServerConn) frameModeDisable() {
	switch sc.state {
	case ServerConnStatePlay:
		if *sc.setupProtocol == StreamProtocolTCP {
			sc.tcpFrameEnabled = false
			sc.tcpFrameWriteBuffer.Close()
			<-sc.tcpBackgroundWriteDone
			sc.tcpFrameWriteBuffer.Reset()
=======
		case <-sc.innerTerminate:
			sc.nconn.Close()
			<-readDone

			if sc.tcpFrameEnabled {
				sc.tcpFrameWriteBuffer.Close()
				<-sc.tcpFrameBackgroundWriteDone
			}

			sc.s.connClose <- sc
			<-sc.terminate

			return liberrors.ErrServerTerminated{}

		case <-sc.terminate:
			sc.nconn.Close()
			<-readDone
>>>>>>> d3361ffd

		} else {
			for _, track := range sc.setuppedTracks {
				sc.udpRTCPListener.removeClient(sc.ip(), track.udpRTCPPort)
			}
		}

	case ServerConnStateRecord:
		close(sc.backgroundRecordTerminate)
		<-sc.backgroundRecordDone

		if *sc.setupProtocol == StreamProtocolTCP {
			sc.tcpFrameTimeout = false
			sc.nconn.SetReadDeadline(time.Time{})

			sc.tcpFrameEnabled = false
			sc.tcpFrameWriteBuffer.Close()
			<-sc.tcpBackgroundWriteDone
			sc.tcpFrameWriteBuffer.Reset()

		} else {
			for _, track := range sc.setuppedTracks {
				sc.udpRTPListener.removeClient(sc.ip(), track.udpRTPPort)
				sc.udpRTCPListener.removeClient(sc.ip(), track.udpRTCPPort)
			}
		}
	}
}

func (sc *ServerConn) handleRequest(req *base.Request) (*base.Response, error) {
	if cseq, ok := req.Header["CSeq"]; !ok || len(cseq) != 1 {
		return &base.Response{
			StatusCode: base.StatusBadRequest,
			Header:     base.Header{},
		}, liberrors.ErrServerCSeqMissing{}
	}

	if sc.readHandlers.OnRequest != nil {
		sc.readHandlers.OnRequest(req)
	}

	switch req.Method {
	case base.Options:
<<<<<<< HEAD
		if sc.readHandlers.OnOptions != nil {
			pathAndQuery, ok := req.URL.RTSPPath()
			if !ok {
				return &base.Response{
					StatusCode: base.StatusBadRequest,
				}, liberrors.ErrServerNoPath{}
			}

			path, query := base.PathSplitQuery(pathAndQuery)

			return sc.readHandlers.OnOptions(&ServerConnOptionsCtx{
				Req:   req,
				Path:  path,
				Query: query,
			})
		}

=======
		// handle request in session
		if sxID != "" {
			cres := make(chan sessionReqRes)
			sc.s.sessionReq <- sessionReq{
				sc:     sc,
				req:    req,
				id:     sxID,
				create: false,
				res:    cres,
			}
			res := <-cres
			return res.res, res.err
		}

		// handle request here
>>>>>>> d3361ffd
		var methods []string
		if sc.readHandlers.OnDescribe != nil {
			methods = append(methods, string(base.Describe))
		}
		if sc.readHandlers.OnAnnounce != nil {
			methods = append(methods, string(base.Announce))
		}
		if sc.readHandlers.OnSetup != nil {
			methods = append(methods, string(base.Setup))
		}
		if sc.readHandlers.OnPlay != nil {
			methods = append(methods, string(base.Play))
		}
		if sc.readHandlers.OnRecord != nil {
			methods = append(methods, string(base.Record))
		}
		if sc.readHandlers.OnPause != nil {
			methods = append(methods, string(base.Pause))
		}
		methods = append(methods, string(base.GetParameter))
		if sc.readHandlers.OnSetParameter != nil {
			methods = append(methods, string(base.SetParameter))
		}
		methods = append(methods, string(base.Teardown))

		return &base.Response{
			StatusCode: base.StatusOK,
			Header: base.Header{
				"Public": base.HeaderValue{strings.Join(methods, ", ")},
			},
		}, nil

	case base.Describe:
		if sc.readHandlers.OnDescribe != nil {
			err := sc.checkState(map[ServerConnState]struct{}{
				ServerConnStateInitial: {},
			})
			if err != nil {
				return &base.Response{
					StatusCode: base.StatusBadRequest,
				}, err
			}

			pathAndQuery, ok := req.URL.RTSPPath()
			if !ok {
				return &base.Response{
					StatusCode: base.StatusBadRequest,
				}, liberrors.ErrServerNoPath{}
			}

			path, query := base.PathSplitQuery(pathAndQuery)

			res, sdp, err := sc.readHandlers.OnDescribe(&ServerConnDescribeCtx{
				Req:   req,
				Path:  path,
				Query: query,
			})

			if res.StatusCode == base.StatusOK && sdp != nil {
				if res.Header == nil {
					res.Header = make(base.Header)
				}

				res.Header["Content-Base"] = base.HeaderValue{req.URL.String() + "/"}
				res.Header["Content-Type"] = base.HeaderValue{"application/sdp"}
				res.Body = sdp
			}

			return res, err
		}

	case base.Announce:
<<<<<<< HEAD
		if sc.readHandlers.OnAnnounce != nil {
			err := sc.checkState(map[ServerConnState]struct{}{
				ServerConnStateInitial: {},
			})
			if err != nil {
				return &base.Response{
					StatusCode: base.StatusBadRequest,
				}, err
			}

			ct, ok := req.Header["Content-Type"]
			if !ok || len(ct) != 1 {
				return &base.Response{
					StatusCode: base.StatusBadRequest,
				}, liberrors.ErrServerContentTypeMissing{}
			}

			if ct[0] != "application/sdp" {
				return &base.Response{
					StatusCode: base.StatusBadRequest,
				}, liberrors.ErrServerContentTypeUnsupported{CT: ct}
			}

			tracks, err := ReadTracks(req.Body, req.URL)
			if err != nil {
				return &base.Response{
					StatusCode: base.StatusBadRequest,
				}, liberrors.ErrServerSDPInvalid{Err: err}
			}

			if len(tracks) == 0 {
				return &base.Response{
					StatusCode: base.StatusBadRequest,
				}, liberrors.ErrServerSDPNoTracksDefined{}
			}

			pathAndQuery, ok := req.URL.RTSPPath()
			if !ok {
				return &base.Response{
					StatusCode: base.StatusBadRequest,
				}, liberrors.ErrServerNoPath{}
			}

			path, query := base.PathSplitQuery(pathAndQuery)

			for _, track := range tracks {
				trackURL, err := track.URL()
				if err != nil {
					return &base.Response{
						StatusCode: base.StatusBadRequest,
					}, fmt.Errorf("unable to generate track URL")
				}

				trackPath, ok := trackURL.RTSPPath()
				if !ok {
					return &base.Response{
						StatusCode: base.StatusBadRequest,
					}, fmt.Errorf("invalid track URL (%v)", trackURL)
				}

				if !strings.HasPrefix(trackPath, path) {
					return &base.Response{
							StatusCode: base.StatusBadRequest,
						}, fmt.Errorf("invalid track path: must begin with '%s', but is '%s'",
							path, trackPath)
				}
			}

			res, err := sc.readHandlers.OnAnnounce(&ServerConnAnnounceCtx{
				Req:    req,
				Path:   path,
				Query:  query,
				Tracks: tracks,
			})

			if res.StatusCode == base.StatusOK {
				sc.state = ServerConnStatePreRecord
				sc.setupPath = &path
				sc.setupQuery = &query

				sc.announcedTracks = make([]ServerConnAnnouncedTrack, len(tracks))
				for trackID, track := range tracks {
					clockRate, _ := track.ClockRate()
					v := time.Now().Unix()

					sc.announcedTracks[trackID] = ServerConnAnnouncedTrack{
						track:            track,
						rtcpReceiver:     rtcpreceiver.New(nil, clockRate),
						udpLastFrameTime: &v,
					}
				}
			}

			return res, err
		}

	case base.Setup:
		if sc.readHandlers.OnSetup != nil {
			err := sc.checkState(map[ServerConnState]struct{}{
				ServerConnStateInitial:   {},
				ServerConnStatePrePlay:   {},
				ServerConnStatePreRecord: {},
			})
			if err != nil {
				return &base.Response{
					StatusCode: base.StatusBadRequest,
				}, err
			}

			var th headers.Transport
			err = th.Read(req.Header["Transport"])
			if err != nil {
				return &base.Response{
					StatusCode: base.StatusBadRequest,
				}, liberrors.ErrServerTransportHeaderInvalid{Err: err}
			}

			if th.Delivery != nil && *th.Delivery == base.StreamDeliveryMulticast {
				return &base.Response{
					StatusCode: base.StatusUnsupportedTransport,
				}, nil
			}

			trackID, path, query, err := setupGetTrackIDPathQuery(req.URL, th.Mode,
				sc.announcedTracks, sc.setupPath, sc.setupQuery)
			if err != nil {
				return &base.Response{
					StatusCode: base.StatusBadRequest,
				}, err
			}

			if _, ok := sc.setuppedTracks[trackID]; ok {
				return &base.Response{
					StatusCode: base.StatusBadRequest,
				}, liberrors.ErrServerTrackAlreadySetup{TrackID: trackID}
			}

			switch sc.state {
			case ServerConnStateInitial, ServerConnStatePrePlay: // play
				if th.Mode != nil && *th.Mode != headers.TransportModePlay {
					return &base.Response{
						StatusCode: base.StatusBadRequest,
					}, liberrors.ErrServerTransportHeaderWrongMode{Mode: th.Mode}
				}

			default: // record
				if th.Mode == nil || *th.Mode != headers.TransportModeRecord {
					return &base.Response{
						StatusCode: base.StatusBadRequest,
					}, liberrors.ErrServerTransportHeaderWrongMode{Mode: th.Mode}
				}
			}

			if th.Protocol == StreamProtocolUDP {
				if sc.udpRTPListener == nil {
					return &base.Response{
						StatusCode: base.StatusUnsupportedTransport,
					}, nil
				}

				if th.ClientPorts == nil {
					return &base.Response{
						StatusCode: base.StatusBadRequest,
					}, liberrors.ErrServerTransportHeaderNoClientPorts{}
				}

			} else {
				if th.InterleavedIDs == nil {
					return &base.Response{
						StatusCode: base.StatusBadRequest,
					}, liberrors.ErrServerTransportHeaderNoInterleavedIDs{}
				}

				if th.InterleavedIDs[0] != (trackID*2) ||
					th.InterleavedIDs[1] != (1+trackID*2) {
					return &base.Response{
							StatusCode: base.StatusBadRequest,
						}, liberrors.ErrServerTransportHeaderWrongInterleavedIDs{
							Expected: [2]int{(trackID * 2), (1 + trackID*2)}, Value: *th.InterleavedIDs}
				}
			}

			if sc.setupProtocol != nil && *sc.setupProtocol != th.Protocol {
				return &base.Response{
					StatusCode: base.StatusBadRequest,
				}, liberrors.ErrServerTracksDifferentProtocols{}
			}

			res, err := sc.readHandlers.OnSetup(&ServerConnSetupCtx{
				Req:       req,
				Path:      path,
				Query:     query,
				TrackID:   trackID,
				Transport: &th,
			})

			if res.StatusCode == base.StatusOK {
				sc.setupProtocol = &th.Protocol

				if sc.setuppedTracks == nil {
					sc.setuppedTracks = make(map[int]ServerConnSetuppedTrack)
				}

				if th.Protocol == StreamProtocolUDP {
					sc.setuppedTracks[trackID] = ServerConnSetuppedTrack{
						udpRTPPort:  th.ClientPorts[0],
						udpRTCPPort: th.ClientPorts[1],
					}

					if res.Header == nil {
						res.Header = make(base.Header)
					}
					res.Header["Transport"] = headers.Transport{
						Protocol: StreamProtocolUDP,
						Delivery: func() *base.StreamDelivery {
							v := base.StreamDeliveryUnicast
							return &v
						}(),
						ClientPorts: th.ClientPorts,
						ServerPorts: &[2]int{sc.udpRTPListener.port(), sc.udpRTCPListener.port()},
					}.Write()

				} else {
					sc.setuppedTracks[trackID] = ServerConnSetuppedTrack{}

					if res.Header == nil {
						res.Header = make(base.Header)
					}
					res.Header["Transport"] = headers.Transport{
						Protocol:       StreamProtocolTCP,
						InterleavedIDs: th.InterleavedIDs,
					}.Write()
				}
			}

			if sc.state == ServerConnStateInitial {
				sc.state = ServerConnStatePrePlay
				sc.setupPath = &path
				sc.setupQuery = &query
			}

			// workaround to prevent a bug in rtspclientsink
			// that makes impossible for the client to receive the response
			// and send frames.
			// this was causing problems during unit tests.
			if ua, ok := req.Header["User-Agent"]; ok && len(ua) == 1 &&
				strings.HasPrefix(ua[0], "GStreamer") {
				select {
				case <-time.After(1 * time.Second):
				case <-sc.terminate:
				}
			}

			return res, err
		}

	case base.Play:
		if sc.readHandlers.OnPlay != nil {
			// play can be sent twice, allow calling it even if we're already playing
			err := sc.checkState(map[ServerConnState]struct{}{
				ServerConnStatePrePlay: {},
				ServerConnStatePlay:    {},
			})
			if err != nil {
				return &base.Response{
					StatusCode: base.StatusBadRequest,
				}, err
			}

			if len(sc.setuppedTracks) == 0 {
				return &base.Response{
					StatusCode: base.StatusBadRequest,
				}, liberrors.ErrServerNoTracksSetup{}
			}

			pathAndQuery, ok := req.URL.RTSPPath()
			if !ok {
				return &base.Response{
					StatusCode: base.StatusBadRequest,
				}, liberrors.ErrServerNoPath{}
			}

			// path can end with a slash due to Content-Base, remove it
			pathAndQuery = strings.TrimSuffix(pathAndQuery, "/")

			path, query := base.PathSplitQuery(pathAndQuery)

			res, err := sc.readHandlers.OnPlay(&ServerConnPlayCtx{
				Req:   req,
				Path:  path,
				Query: query,
			})

			if res.StatusCode == base.StatusOK && sc.state != ServerConnStatePlay {
				sc.state = ServerConnStatePlay
				sc.frameModeEnable()
=======
		if _, ok := sc.s.Handler.(ServerHandlerOnAnnounce); ok {
			cres := make(chan sessionReqRes)
			sc.s.sessionReq <- sessionReq{
				sc:     sc,
				req:    req,
				id:     sxID,
				create: true,
				res:    cres,
			}
			res := <-cres
			return res.res, res.err
		}

	case base.Setup:
		if _, ok := sc.s.Handler.(ServerHandlerOnSetup); ok {
			cres := make(chan sessionReqRes)
			sc.s.sessionReq <- sessionReq{
				sc:     sc,
				req:    req,
				id:     sxID,
				create: true,
				res:    cres,
			}
			res := <-cres
			return res.res, res.err
		}

	case base.Play:
		if _, ok := sc.s.Handler.(ServerHandlerOnPlay); ok {
			cres := make(chan sessionReqRes)
			sc.s.sessionReq <- sessionReq{
				sc:     sc,
				req:    req,
				id:     sxID,
				create: false,
				res:    cres,
			}
			res := <-cres

			if _, ok := res.err.(liberrors.ErrServerTCPFramesEnable); ok {
				sc.tcpFrameLinkedSession = res.ss
				sc.tcpFrameIsRecording = false
				sc.tcpFrameSetEnabled = true
				return res.res, nil
>>>>>>> d3361ffd
			}

			return res, err
		}

	case base.Record:
<<<<<<< HEAD
		if sc.readHandlers.OnRecord != nil {
			err := sc.checkState(map[ServerConnState]struct{}{
				ServerConnStatePreRecord: {},
			})
			if err != nil {
				return &base.Response{
					StatusCode: base.StatusBadRequest,
				}, err
			}

			if len(sc.setuppedTracks) == 0 {
				return &base.Response{
					StatusCode: base.StatusBadRequest,
				}, liberrors.ErrServerNoTracksSetup{}
			}

			if len(sc.setuppedTracks) != len(sc.announcedTracks) {
				return &base.Response{
					StatusCode: base.StatusBadRequest,
				}, liberrors.ErrServerNotAllAnnouncedTracksSetup{}
			}

			pathAndQuery, ok := req.URL.RTSPPath()
			if !ok {
				return &base.Response{
					StatusCode: base.StatusBadRequest,
				}, liberrors.ErrServerNoPath{}
			}

			// path can end with a slash due to Content-Base, remove it
			pathAndQuery = strings.TrimSuffix(pathAndQuery, "/")

			path, query := base.PathSplitQuery(pathAndQuery)

			res, err := sc.readHandlers.OnRecord(&ServerConnRecordCtx{
				Req:   req,
				Path:  path,
				Query: query,
			})

			if res.StatusCode == base.StatusOK {
				sc.state = ServerConnStateRecord
				sc.frameModeEnable()
=======
		if _, ok := sc.s.Handler.(ServerHandlerOnRecord); ok {
			cres := make(chan sessionReqRes)
			sc.s.sessionReq <- sessionReq{
				sc:     sc,
				req:    req,
				id:     sxID,
				create: false,
				res:    cres,
			}
			res := <-cres

			if _, ok := res.err.(liberrors.ErrServerTCPFramesEnable); ok {
				sc.tcpFrameLinkedSession = res.ss
				sc.tcpFrameIsRecording = true
				sc.tcpFrameSetEnabled = true
				return res.res, nil
>>>>>>> d3361ffd
			}

			return res, err
		}

	case base.Pause:
<<<<<<< HEAD
		if sc.readHandlers.OnPause != nil {
			err := sc.checkState(map[ServerConnState]struct{}{
				ServerConnStatePrePlay:   {},
				ServerConnStatePlay:      {},
				ServerConnStatePreRecord: {},
				ServerConnStateRecord:    {},
			})
			if err != nil {
				return &base.Response{
					StatusCode: base.StatusBadRequest,
				}, err
			}

			pathAndQuery, ok := req.URL.RTSPPath()
			if !ok {
				return &base.Response{
					StatusCode: base.StatusBadRequest,
				}, liberrors.ErrServerNoPath{}
			}

			// path can end with a slash due to Content-Base, remove it
			pathAndQuery = strings.TrimSuffix(pathAndQuery, "/")
=======
		if _, ok := sc.s.Handler.(ServerHandlerOnPause); ok {
			cres := make(chan sessionReqRes)
			sc.s.sessionReq <- sessionReq{
				sc:     sc,
				req:    req,
				id:     sxID,
				create: false,
				res:    cres,
			}
			res := <-cres
>>>>>>> d3361ffd

			path, query := base.PathSplitQuery(pathAndQuery)

			res, err := sc.readHandlers.OnPause(&ServerConnPauseCtx{
				Req:   req,
				Path:  path,
				Query: query,
			})

<<<<<<< HEAD
			if res.StatusCode == base.StatusOK {
				switch sc.state {
				case ServerConnStatePlay:
					sc.frameModeDisable()
					sc.state = ServerConnStatePrePlay

				case ServerConnStateRecord:
					sc.frameModeDisable()
					sc.state = ServerConnStatePreRecord
				}
			}

			return res, err
		}

	case base.GetParameter:
		if sc.readHandlers.OnGetParameter != nil {
			pathAndQuery, ok := req.URL.RTSPPath()
			if !ok {
				return &base.Response{
					StatusCode: base.StatusBadRequest,
				}, liberrors.ErrServerNoPath{}
			}

			path, query := base.PathSplitQuery(pathAndQuery)

			return sc.readHandlers.OnGetParameter(&ServerConnGetParameterCtx{
				Req:   req,
				Path:  path,
				Query: query,
			})
=======
	case base.Teardown:
		cres := make(chan sessionReqRes)
		sc.s.sessionReq <- sessionReq{
			sc:     sc,
			req:    req,
			id:     sxID,
			create: false,
			res:    cres,
		}
		res := <-cres
		return res.res, res.err

	case base.GetParameter:
		// handle request in session
		if sxID != "" {
			cres := make(chan sessionReqRes)
			sc.s.sessionReq <- sessionReq{
				sc:     sc,
				req:    req,
				id:     sxID,
				create: false,
				res:    cres,
			}
			res := <-cres
			return res.res, res.err
>>>>>>> d3361ffd
		}

		// GET_PARAMETER is used like a ping
		return &base.Response{
			StatusCode: base.StatusOK,
			Header: base.Header{
				"Content-Type": base.HeaderValue{"text/parameters"},
			},
			Body: []byte("\n"),
		}, nil

	case base.SetParameter:
		if sc.readHandlers.OnSetParameter != nil {
			pathAndQuery, ok := req.URL.RTSPPath()
			if !ok {
				return &base.Response{
					StatusCode: base.StatusBadRequest,
				}, liberrors.ErrServerNoPath{}
			}

			path, query := base.PathSplitQuery(pathAndQuery)

			return sc.readHandlers.OnSetParameter(&ServerConnSetParameterCtx{
				Req:   req,
				Path:  path,
				Query: query,
			})
		}

	case base.Teardown:
		if sc.readHandlers.OnTeardown != nil {
			pathAndQuery, ok := req.URL.RTSPPath()
			if !ok {
				return &base.Response{
					StatusCode: base.StatusBadRequest,
				}, liberrors.ErrServerNoPath{}
			}

			path, query := base.PathSplitQuery(pathAndQuery)

			return sc.readHandlers.OnTeardown(&ServerConnTeardownCtx{
				Req:   req,
				Path:  path,
				Query: query,
			})
		}

		return &base.Response{
			StatusCode: base.StatusOK,
		}, liberrors.ErrServerTeardown{}
	}

	return &base.Response{
		StatusCode: base.StatusBadRequest,
<<<<<<< HEAD
	}, fmt.Errorf("unhandled method: %v", req.Method)
}

func (sc *ServerConn) handleRequestOuter(req *base.Request) error {
=======
	}, liberrors.ErrServerUnhandledRequest{Req: req}
}

func (sc *ServerConn) handleRequestOuter(req *base.Request) error {
	if h, ok := sc.s.Handler.(ServerHandlerOnRequest); ok {
		h.OnRequest(sc, req)
	}

>>>>>>> d3361ffd
	res, err := sc.handleRequest(req)

	if res.Header == nil {
		res.Header = base.Header{}
	}

	// add cseq
	if _, ok := err.(liberrors.ErrServerCSeqMissing); !ok {
		res.Header["CSeq"] = req.Header["CSeq"]
	}

	// add server
	res.Header["Server"] = base.HeaderValue{"gortsplib"}

<<<<<<< HEAD
	if sc.readHandlers.OnResponse != nil {
		sc.readHandlers.OnResponse(res)
=======
	if h, ok := sc.s.Handler.(ServerHandlerOnResponse); ok {
		h.OnResponse(sc, res)
>>>>>>> d3361ffd
	}

	switch {
	case sc.doEnableTCPFrame: // start background write
		sc.doEnableTCPFrame = false
		sc.tcpFrameEnabled = true

		if sc.state == ServerConnStateRecord {
			sc.tcpFrameBuffer = multibuffer.New(uint64(sc.conf.ReadBufferCount), uint64(sc.conf.ReadBufferSize))
		} else {
			// when playing, tcpFrameBuffer is only used to receive RTCP receiver reports,
			// that are much smaller than RTP frames and are sent at a fixed interval
			// (about 2 frames every 10 secs).
			// decrease RAM consumption by allocating less buffers.
			sc.tcpFrameBuffer = multibuffer.New(8, uint64(sc.conf.ReadBufferSize))
		}

		// write response before frames
		sc.nconn.SetWriteDeadline(time.Now().Add(sc.conf.WriteTimeout))
		res.Write(sc.bw)

		// start background write
		sc.tcpBackgroundWriteDone = make(chan struct{})
		go sc.tcpBackgroundWrite()

	case sc.tcpFrameEnabled: // write to background write
		sc.tcpFrameWriteBuffer.Push(res)

	default: // write directly
		sc.nconn.SetWriteDeadline(time.Now().Add(sc.conf.WriteTimeout))
		res.Write(sc.bw)
	}

	return err
}

func (sc *ServerConn) backgroundRead() error {
	defer sc.frameModeDisable()

	var req base.Request
	var frame base.InterleavedFrame

	for {
		if sc.tcpFrameEnabled {
			if sc.tcpFrameTimeout {
				sc.nconn.SetReadDeadline(time.Now().Add(sc.conf.ReadTimeout))
			}

			frame.Payload = sc.tcpFrameBuffer.Next()
			what, err := base.ReadInterleavedFrameOrRequest(&frame, &req, sc.br)
			if err != nil {
				return err
			}

			switch what.(type) {
			case *base.InterleavedFrame:
				// forward frame only if it has been set up
				if _, ok := sc.setuppedTracks[frame.TrackID]; ok {
					if sc.state == ServerConnStateRecord {
						sc.announcedTracks[frame.TrackID].rtcpReceiver.ProcessFrame(time.Now(),
							frame.StreamType, frame.Payload)
					}
					sc.readHandlers.OnFrame(frame.TrackID, frame.StreamType, frame.Payload)
				}

			case *base.Request:
				err := sc.handleRequestOuter(&req)
				if err != nil {
					return err
				}
			}

		} else {
			err := req.Read(sc.br)
			if err != nil {
				if atomic.LoadInt32(&sc.udpTimeout) == 1 {
					return liberrors.ErrServerNoUDPPacketsRecently{}
				}
				return err
			}

			err = sc.handleRequestOuter(&req)
			if err != nil {
				return err
			}
		}
	}
}

// Read starts reading requests and frames.
// it returns a channel that is written when the reading stops.
func (sc *ServerConn) Read(readHandlers ServerConnReadHandlers) chan error {
	// channel is buffered, since listening to it is not mandatory
	done := make(chan error, 1)

	sc.readHandlers = readHandlers

	go func() {
		done <- sc.backgroundRead()
	}()

	return done
}

// WriteFrame writes a frame.
func (sc *ServerConn) WriteFrame(trackID int, streamType StreamType, payload []byte) {
	if *sc.setupProtocol == StreamProtocolUDP {
		track := sc.setuppedTracks[trackID]

		if streamType == StreamTypeRTP {
			sc.udpRTPListener.write(payload, &net.UDPAddr{
				IP:   sc.ip(),
				Zone: sc.zone(),
				Port: track.udpRTPPort,
			})
			return
		}

		sc.udpRTCPListener.write(payload, &net.UDPAddr{
			IP:   sc.ip(),
			Zone: sc.zone(),
			Port: track.udpRTCPPort,
		})
		return
	}

	sc.tcpFrameWriteBuffer.Push(&base.InterleavedFrame{
		TrackID:    trackID,
		StreamType: streamType,
		Payload:    payload,
	})
}

func (sc *ServerConn) backgroundRecord() {
	defer close(sc.backgroundRecordDone)

	checkStreamTicker := time.NewTicker(serverConnCheckStreamPeriod)
	defer checkStreamTicker.Stop()

	receiverReportTicker := time.NewTicker(sc.conf.receiverReportPeriod)
	defer receiverReportTicker.Stop()

	for {
		select {
		case <-checkStreamTicker.C:
			if *sc.setupProtocol != StreamProtocolUDP {
				continue
			}

			inTimeout := func() bool {
				now := time.Now()
				for _, track := range sc.announcedTracks {
					lft := atomic.LoadInt64(track.udpLastFrameTime)
					if now.Sub(time.Unix(lft, 0)) < sc.conf.ReadTimeout {
						return false
					}
				}
				return true
			}()
			if inTimeout {
				atomic.StoreInt32(&sc.udpTimeout, 1)
				sc.nconn.Close()
				return
			}

		case <-receiverReportTicker.C:
			now := time.Now()
			for trackID, track := range sc.announcedTracks {
				r := track.rtcpReceiver.Report(now)
				sc.WriteFrame(trackID, StreamTypeRTCP, r)
			}

		case <-sc.backgroundRecordTerminate:
			return
		}
	}
}<|MERGE_RESOLUTION|>--- conflicted
+++ resolved
@@ -293,26 +293,12 @@
 		return nconn
 	}()
 
-<<<<<<< HEAD
-	return &ServerConn{
-		conf:            conf,
-		udpRTPListener:  udpRTPListener,
-		udpRTCPListener: udpRTCPListener,
-		nconn:           nconn,
-		br:              bufio.NewReaderSize(conn, serverConnReadBufferSize),
-		bw:              bufio.NewWriterSize(conn, serverConnWriteBufferSize),
-		// always instantiate to allow writing to it before Play()
-		tcpFrameWriteBuffer:    ringbuffer.New(uint64(conf.ReadBufferCount)),
-		tcpBackgroundWriteDone: make(chan struct{}),
-		terminate:              make(chan struct{}),
-=======
 	sc := &ServerConn{
 		s:              s,
 		wg:             wg,
 		nconn:          nconn,
 		innerTerminate: make(chan struct{}, 1),
 		terminate:      make(chan struct{}),
->>>>>>> d3361ffd
 	}
 }
 
@@ -323,11 +309,6 @@
 	return err
 }
 
-<<<<<<< HEAD
-// State returns the state.
-func (sc *ServerConn) State() ServerConnState {
-	return sc.state
-=======
 // Close closes the ServerConn.
 func (sc *ServerConn) Close() error {
 	select {
@@ -340,7 +321,6 @@
 // NetConn returns the underlying net.Conn.
 func (sc *ServerConn) NetConn() net.Conn {
 	return sc.nconn
->>>>>>> d3361ffd
 }
 
 // StreamProtocol returns the stream protocol of the setupped tracks.
@@ -418,30 +398,10 @@
 			}
 		}
 
-<<<<<<< HEAD
-	case ServerConnStateRecord:
-		if *sc.setupProtocol == StreamProtocolTCP {
-			sc.doEnableTCPFrame = true
-			sc.tcpFrameTimeout = true
-
-		} else {
-			for trackID, track := range sc.setuppedTracks {
-				sc.udpRTPListener.addClient(sc.ip(), track.udpRTPPort, sc, trackID, true)
-				sc.udpRTCPListener.addClient(sc.ip(), track.udpRTCPPort, sc, trackID, true)
-
-				// open the firewall by sending packets to the counterpart
-				sc.WriteFrame(trackID, StreamTypeRTP,
-					[]byte{0x80, 0x00, 0x00, 0x00, 0x00, 0x00, 0x00, 0x00, 0x00, 0x00, 0x00, 0x00})
-				sc.WriteFrame(trackID, StreamTypeRTCP,
-					[]byte{0x80, 0xc9, 0x00, 0x01, 0x00, 0x00, 0x00, 0x00})
-			}
-		}
-=======
 			sc.nconn.Close()
 
 			sc.s.connClose <- sc
 			<-sc.terminate
->>>>>>> d3361ffd
 
 		sc.backgroundRecordTerminate = make(chan struct{})
 		sc.backgroundRecordDone = make(chan struct{})
@@ -449,16 +409,6 @@
 	}
 }
 
-<<<<<<< HEAD
-func (sc *ServerConn) frameModeDisable() {
-	switch sc.state {
-	case ServerConnStatePlay:
-		if *sc.setupProtocol == StreamProtocolTCP {
-			sc.tcpFrameEnabled = false
-			sc.tcpFrameWriteBuffer.Close()
-			<-sc.tcpBackgroundWriteDone
-			sc.tcpFrameWriteBuffer.Reset()
-=======
 		case <-sc.innerTerminate:
 			sc.nconn.Close()
 			<-readDone
@@ -476,7 +426,6 @@
 		case <-sc.terminate:
 			sc.nconn.Close()
 			<-readDone
->>>>>>> d3361ffd
 
 		} else {
 			for _, track := range sc.setuppedTracks {
@@ -520,25 +469,6 @@
 
 	switch req.Method {
 	case base.Options:
-<<<<<<< HEAD
-		if sc.readHandlers.OnOptions != nil {
-			pathAndQuery, ok := req.URL.RTSPPath()
-			if !ok {
-				return &base.Response{
-					StatusCode: base.StatusBadRequest,
-				}, liberrors.ErrServerNoPath{}
-			}
-
-			path, query := base.PathSplitQuery(pathAndQuery)
-
-			return sc.readHandlers.OnOptions(&ServerConnOptionsCtx{
-				Req:   req,
-				Path:  path,
-				Query: query,
-			})
-		}
-
-=======
 		// handle request in session
 		if sxID != "" {
 			cres := make(chan sessionReqRes)
@@ -554,7 +484,6 @@
 		}
 
 		// handle request here
->>>>>>> d3361ffd
 		var methods []string
 		if sc.readHandlers.OnDescribe != nil {
 			methods = append(methods, string(base.Describe))
@@ -627,304 +556,6 @@
 		}
 
 	case base.Announce:
-<<<<<<< HEAD
-		if sc.readHandlers.OnAnnounce != nil {
-			err := sc.checkState(map[ServerConnState]struct{}{
-				ServerConnStateInitial: {},
-			})
-			if err != nil {
-				return &base.Response{
-					StatusCode: base.StatusBadRequest,
-				}, err
-			}
-
-			ct, ok := req.Header["Content-Type"]
-			if !ok || len(ct) != 1 {
-				return &base.Response{
-					StatusCode: base.StatusBadRequest,
-				}, liberrors.ErrServerContentTypeMissing{}
-			}
-
-			if ct[0] != "application/sdp" {
-				return &base.Response{
-					StatusCode: base.StatusBadRequest,
-				}, liberrors.ErrServerContentTypeUnsupported{CT: ct}
-			}
-
-			tracks, err := ReadTracks(req.Body, req.URL)
-			if err != nil {
-				return &base.Response{
-					StatusCode: base.StatusBadRequest,
-				}, liberrors.ErrServerSDPInvalid{Err: err}
-			}
-
-			if len(tracks) == 0 {
-				return &base.Response{
-					StatusCode: base.StatusBadRequest,
-				}, liberrors.ErrServerSDPNoTracksDefined{}
-			}
-
-			pathAndQuery, ok := req.URL.RTSPPath()
-			if !ok {
-				return &base.Response{
-					StatusCode: base.StatusBadRequest,
-				}, liberrors.ErrServerNoPath{}
-			}
-
-			path, query := base.PathSplitQuery(pathAndQuery)
-
-			for _, track := range tracks {
-				trackURL, err := track.URL()
-				if err != nil {
-					return &base.Response{
-						StatusCode: base.StatusBadRequest,
-					}, fmt.Errorf("unable to generate track URL")
-				}
-
-				trackPath, ok := trackURL.RTSPPath()
-				if !ok {
-					return &base.Response{
-						StatusCode: base.StatusBadRequest,
-					}, fmt.Errorf("invalid track URL (%v)", trackURL)
-				}
-
-				if !strings.HasPrefix(trackPath, path) {
-					return &base.Response{
-							StatusCode: base.StatusBadRequest,
-						}, fmt.Errorf("invalid track path: must begin with '%s', but is '%s'",
-							path, trackPath)
-				}
-			}
-
-			res, err := sc.readHandlers.OnAnnounce(&ServerConnAnnounceCtx{
-				Req:    req,
-				Path:   path,
-				Query:  query,
-				Tracks: tracks,
-			})
-
-			if res.StatusCode == base.StatusOK {
-				sc.state = ServerConnStatePreRecord
-				sc.setupPath = &path
-				sc.setupQuery = &query
-
-				sc.announcedTracks = make([]ServerConnAnnouncedTrack, len(tracks))
-				for trackID, track := range tracks {
-					clockRate, _ := track.ClockRate()
-					v := time.Now().Unix()
-
-					sc.announcedTracks[trackID] = ServerConnAnnouncedTrack{
-						track:            track,
-						rtcpReceiver:     rtcpreceiver.New(nil, clockRate),
-						udpLastFrameTime: &v,
-					}
-				}
-			}
-
-			return res, err
-		}
-
-	case base.Setup:
-		if sc.readHandlers.OnSetup != nil {
-			err := sc.checkState(map[ServerConnState]struct{}{
-				ServerConnStateInitial:   {},
-				ServerConnStatePrePlay:   {},
-				ServerConnStatePreRecord: {},
-			})
-			if err != nil {
-				return &base.Response{
-					StatusCode: base.StatusBadRequest,
-				}, err
-			}
-
-			var th headers.Transport
-			err = th.Read(req.Header["Transport"])
-			if err != nil {
-				return &base.Response{
-					StatusCode: base.StatusBadRequest,
-				}, liberrors.ErrServerTransportHeaderInvalid{Err: err}
-			}
-
-			if th.Delivery != nil && *th.Delivery == base.StreamDeliveryMulticast {
-				return &base.Response{
-					StatusCode: base.StatusUnsupportedTransport,
-				}, nil
-			}
-
-			trackID, path, query, err := setupGetTrackIDPathQuery(req.URL, th.Mode,
-				sc.announcedTracks, sc.setupPath, sc.setupQuery)
-			if err != nil {
-				return &base.Response{
-					StatusCode: base.StatusBadRequest,
-				}, err
-			}
-
-			if _, ok := sc.setuppedTracks[trackID]; ok {
-				return &base.Response{
-					StatusCode: base.StatusBadRequest,
-				}, liberrors.ErrServerTrackAlreadySetup{TrackID: trackID}
-			}
-
-			switch sc.state {
-			case ServerConnStateInitial, ServerConnStatePrePlay: // play
-				if th.Mode != nil && *th.Mode != headers.TransportModePlay {
-					return &base.Response{
-						StatusCode: base.StatusBadRequest,
-					}, liberrors.ErrServerTransportHeaderWrongMode{Mode: th.Mode}
-				}
-
-			default: // record
-				if th.Mode == nil || *th.Mode != headers.TransportModeRecord {
-					return &base.Response{
-						StatusCode: base.StatusBadRequest,
-					}, liberrors.ErrServerTransportHeaderWrongMode{Mode: th.Mode}
-				}
-			}
-
-			if th.Protocol == StreamProtocolUDP {
-				if sc.udpRTPListener == nil {
-					return &base.Response{
-						StatusCode: base.StatusUnsupportedTransport,
-					}, nil
-				}
-
-				if th.ClientPorts == nil {
-					return &base.Response{
-						StatusCode: base.StatusBadRequest,
-					}, liberrors.ErrServerTransportHeaderNoClientPorts{}
-				}
-
-			} else {
-				if th.InterleavedIDs == nil {
-					return &base.Response{
-						StatusCode: base.StatusBadRequest,
-					}, liberrors.ErrServerTransportHeaderNoInterleavedIDs{}
-				}
-
-				if th.InterleavedIDs[0] != (trackID*2) ||
-					th.InterleavedIDs[1] != (1+trackID*2) {
-					return &base.Response{
-							StatusCode: base.StatusBadRequest,
-						}, liberrors.ErrServerTransportHeaderWrongInterleavedIDs{
-							Expected: [2]int{(trackID * 2), (1 + trackID*2)}, Value: *th.InterleavedIDs}
-				}
-			}
-
-			if sc.setupProtocol != nil && *sc.setupProtocol != th.Protocol {
-				return &base.Response{
-					StatusCode: base.StatusBadRequest,
-				}, liberrors.ErrServerTracksDifferentProtocols{}
-			}
-
-			res, err := sc.readHandlers.OnSetup(&ServerConnSetupCtx{
-				Req:       req,
-				Path:      path,
-				Query:     query,
-				TrackID:   trackID,
-				Transport: &th,
-			})
-
-			if res.StatusCode == base.StatusOK {
-				sc.setupProtocol = &th.Protocol
-
-				if sc.setuppedTracks == nil {
-					sc.setuppedTracks = make(map[int]ServerConnSetuppedTrack)
-				}
-
-				if th.Protocol == StreamProtocolUDP {
-					sc.setuppedTracks[trackID] = ServerConnSetuppedTrack{
-						udpRTPPort:  th.ClientPorts[0],
-						udpRTCPPort: th.ClientPorts[1],
-					}
-
-					if res.Header == nil {
-						res.Header = make(base.Header)
-					}
-					res.Header["Transport"] = headers.Transport{
-						Protocol: StreamProtocolUDP,
-						Delivery: func() *base.StreamDelivery {
-							v := base.StreamDeliveryUnicast
-							return &v
-						}(),
-						ClientPorts: th.ClientPorts,
-						ServerPorts: &[2]int{sc.udpRTPListener.port(), sc.udpRTCPListener.port()},
-					}.Write()
-
-				} else {
-					sc.setuppedTracks[trackID] = ServerConnSetuppedTrack{}
-
-					if res.Header == nil {
-						res.Header = make(base.Header)
-					}
-					res.Header["Transport"] = headers.Transport{
-						Protocol:       StreamProtocolTCP,
-						InterleavedIDs: th.InterleavedIDs,
-					}.Write()
-				}
-			}
-
-			if sc.state == ServerConnStateInitial {
-				sc.state = ServerConnStatePrePlay
-				sc.setupPath = &path
-				sc.setupQuery = &query
-			}
-
-			// workaround to prevent a bug in rtspclientsink
-			// that makes impossible for the client to receive the response
-			// and send frames.
-			// this was causing problems during unit tests.
-			if ua, ok := req.Header["User-Agent"]; ok && len(ua) == 1 &&
-				strings.HasPrefix(ua[0], "GStreamer") {
-				select {
-				case <-time.After(1 * time.Second):
-				case <-sc.terminate:
-				}
-			}
-
-			return res, err
-		}
-
-	case base.Play:
-		if sc.readHandlers.OnPlay != nil {
-			// play can be sent twice, allow calling it even if we're already playing
-			err := sc.checkState(map[ServerConnState]struct{}{
-				ServerConnStatePrePlay: {},
-				ServerConnStatePlay:    {},
-			})
-			if err != nil {
-				return &base.Response{
-					StatusCode: base.StatusBadRequest,
-				}, err
-			}
-
-			if len(sc.setuppedTracks) == 0 {
-				return &base.Response{
-					StatusCode: base.StatusBadRequest,
-				}, liberrors.ErrServerNoTracksSetup{}
-			}
-
-			pathAndQuery, ok := req.URL.RTSPPath()
-			if !ok {
-				return &base.Response{
-					StatusCode: base.StatusBadRequest,
-				}, liberrors.ErrServerNoPath{}
-			}
-
-			// path can end with a slash due to Content-Base, remove it
-			pathAndQuery = strings.TrimSuffix(pathAndQuery, "/")
-
-			path, query := base.PathSplitQuery(pathAndQuery)
-
-			res, err := sc.readHandlers.OnPlay(&ServerConnPlayCtx{
-				Req:   req,
-				Path:  path,
-				Query: query,
-			})
-
-			if res.StatusCode == base.StatusOK && sc.state != ServerConnStatePlay {
-				sc.state = ServerConnStatePlay
-				sc.frameModeEnable()
-=======
 		if _, ok := sc.s.Handler.(ServerHandlerOnAnnounce); ok {
 			cres := make(chan sessionReqRes)
 			sc.s.sessionReq <- sessionReq{
@@ -969,58 +600,12 @@
 				sc.tcpFrameIsRecording = false
 				sc.tcpFrameSetEnabled = true
 				return res.res, nil
->>>>>>> d3361ffd
 			}
 
 			return res, err
 		}
 
 	case base.Record:
-<<<<<<< HEAD
-		if sc.readHandlers.OnRecord != nil {
-			err := sc.checkState(map[ServerConnState]struct{}{
-				ServerConnStatePreRecord: {},
-			})
-			if err != nil {
-				return &base.Response{
-					StatusCode: base.StatusBadRequest,
-				}, err
-			}
-
-			if len(sc.setuppedTracks) == 0 {
-				return &base.Response{
-					StatusCode: base.StatusBadRequest,
-				}, liberrors.ErrServerNoTracksSetup{}
-			}
-
-			if len(sc.setuppedTracks) != len(sc.announcedTracks) {
-				return &base.Response{
-					StatusCode: base.StatusBadRequest,
-				}, liberrors.ErrServerNotAllAnnouncedTracksSetup{}
-			}
-
-			pathAndQuery, ok := req.URL.RTSPPath()
-			if !ok {
-				return &base.Response{
-					StatusCode: base.StatusBadRequest,
-				}, liberrors.ErrServerNoPath{}
-			}
-
-			// path can end with a slash due to Content-Base, remove it
-			pathAndQuery = strings.TrimSuffix(pathAndQuery, "/")
-
-			path, query := base.PathSplitQuery(pathAndQuery)
-
-			res, err := sc.readHandlers.OnRecord(&ServerConnRecordCtx{
-				Req:   req,
-				Path:  path,
-				Query: query,
-			})
-
-			if res.StatusCode == base.StatusOK {
-				sc.state = ServerConnStateRecord
-				sc.frameModeEnable()
-=======
 		if _, ok := sc.s.Handler.(ServerHandlerOnRecord); ok {
 			cres := make(chan sessionReqRes)
 			sc.s.sessionReq <- sessionReq{
@@ -1037,37 +622,12 @@
 				sc.tcpFrameIsRecording = true
 				sc.tcpFrameSetEnabled = true
 				return res.res, nil
->>>>>>> d3361ffd
 			}
 
 			return res, err
 		}
 
 	case base.Pause:
-<<<<<<< HEAD
-		if sc.readHandlers.OnPause != nil {
-			err := sc.checkState(map[ServerConnState]struct{}{
-				ServerConnStatePrePlay:   {},
-				ServerConnStatePlay:      {},
-				ServerConnStatePreRecord: {},
-				ServerConnStateRecord:    {},
-			})
-			if err != nil {
-				return &base.Response{
-					StatusCode: base.StatusBadRequest,
-				}, err
-			}
-
-			pathAndQuery, ok := req.URL.RTSPPath()
-			if !ok {
-				return &base.Response{
-					StatusCode: base.StatusBadRequest,
-				}, liberrors.ErrServerNoPath{}
-			}
-
-			// path can end with a slash due to Content-Base, remove it
-			pathAndQuery = strings.TrimSuffix(pathAndQuery, "/")
-=======
 		if _, ok := sc.s.Handler.(ServerHandlerOnPause); ok {
 			cres := make(chan sessionReqRes)
 			sc.s.sessionReq <- sessionReq{
@@ -1078,7 +638,6 @@
 				res:    cres,
 			}
 			res := <-cres
->>>>>>> d3361ffd
 
 			path, query := base.PathSplitQuery(pathAndQuery)
 
@@ -1088,39 +647,6 @@
 				Query: query,
 			})
 
-<<<<<<< HEAD
-			if res.StatusCode == base.StatusOK {
-				switch sc.state {
-				case ServerConnStatePlay:
-					sc.frameModeDisable()
-					sc.state = ServerConnStatePrePlay
-
-				case ServerConnStateRecord:
-					sc.frameModeDisable()
-					sc.state = ServerConnStatePreRecord
-				}
-			}
-
-			return res, err
-		}
-
-	case base.GetParameter:
-		if sc.readHandlers.OnGetParameter != nil {
-			pathAndQuery, ok := req.URL.RTSPPath()
-			if !ok {
-				return &base.Response{
-					StatusCode: base.StatusBadRequest,
-				}, liberrors.ErrServerNoPath{}
-			}
-
-			path, query := base.PathSplitQuery(pathAndQuery)
-
-			return sc.readHandlers.OnGetParameter(&ServerConnGetParameterCtx{
-				Req:   req,
-				Path:  path,
-				Query: query,
-			})
-=======
 	case base.Teardown:
 		cres := make(chan sessionReqRes)
 		sc.s.sessionReq <- sessionReq{
@@ -1146,7 +672,6 @@
 			}
 			res := <-cres
 			return res.res, res.err
->>>>>>> d3361ffd
 		}
 
 		// GET_PARAMETER is used like a ping
@@ -1201,12 +726,6 @@
 
 	return &base.Response{
 		StatusCode: base.StatusBadRequest,
-<<<<<<< HEAD
-	}, fmt.Errorf("unhandled method: %v", req.Method)
-}
-
-func (sc *ServerConn) handleRequestOuter(req *base.Request) error {
-=======
 	}, liberrors.ErrServerUnhandledRequest{Req: req}
 }
 
@@ -1215,7 +734,6 @@
 		h.OnRequest(sc, req)
 	}
 
->>>>>>> d3361ffd
 	res, err := sc.handleRequest(req)
 
 	if res.Header == nil {
@@ -1230,13 +748,8 @@
 	// add server
 	res.Header["Server"] = base.HeaderValue{"gortsplib"}
 
-<<<<<<< HEAD
-	if sc.readHandlers.OnResponse != nil {
-		sc.readHandlers.OnResponse(res)
-=======
 	if h, ok := sc.s.Handler.(ServerHandlerOnResponse); ok {
 		h.OnResponse(sc, res)
->>>>>>> d3361ffd
 	}
 
 	switch {
